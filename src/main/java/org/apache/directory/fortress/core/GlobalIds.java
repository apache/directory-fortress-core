--- conflicted
+++ resolved
@@ -477,7 +477,6 @@
     public static final String NULL = "null";
     
     /**
-<<<<<<< HEAD
      * The ftPA field contains attributes and associated metadata for permissions.
      */
     public static final String FT_PERMISSION_ATTRIBUTE = "ftPA";
@@ -496,9 +495,9 @@
      * Attribute name for storing default operator of a PA set
      */
     public static final String FT_PA_SET_DEFAULT_OPERATOR = "ftPADefaultOperator";
-=======
+
+    /**
      * When this property is set to true in fortress.properties, the userPassword field on newly created users will not be created.
      */
     public static final String USER_CREATION_PASSWORD_FIELD = "user.creation.field.password.disable";
->>>>>>> 2431eb88
 }