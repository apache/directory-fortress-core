--- conflicted
+++ resolved
@@ -45,7 +45,6 @@
     {
         TestSuite suite = new TestSuite();
 
-<<<<<<< HEAD
         suite.addTest( new ReviewMgrImplTest( "testReadPermissionOp" ) );
         suite.addTest( new ReviewMgrImplTest( "testFindPermissionOps" ) );
         suite.addTest( new ReviewMgrImplTest( "testReadPermissionObj" ) );
@@ -63,27 +62,9 @@
         suite.addTest( new ReviewMgrImplTest( "testAuthorizedPermissionRoles" ) );
         suite.addTest( new ReviewMgrImplTest( "testPermissionUsers" ) );
         suite.addTest( new ReviewMgrImplTest( "testAuthorizedPermissionUsers" ) );
-=======
-        suite.addTest(new ReviewMgrImplTest("testReadPermissionOp"));
-        suite.addTest(new ReviewMgrImplTest("testFindPermissionOps"));
-        suite.addTest(new ReviewMgrImplTest("testReadPermissionObj"));
-        suite.addTest(new ReviewMgrImplTest("testFindPermissionObjs"));
-        suite.addTest(new ReviewMgrImplTest("testReadRole"));
-        suite.addTest(new ReviewMgrImplTest("testFindRoles"));
-        suite.addTest(new ReviewMgrImplTest("testReadUser"));
-        suite.addTest(new ReviewMgrImplTest("testFindUsers"));
-        suite.addTest(new ReviewMgrImplTest("testAssignedRoles"));
-        suite.addTest(new ReviewMgrImplTest("testAuthorizedUsers"));
-        suite.addTest(new ReviewMgrImplTest("testAuthorizedRoles"));
-        suite.addTest(new ReviewMgrImplTest("testRolePermissions"));
-        suite.addTest(new ReviewMgrImplTest("testUserPermissions"));
-        suite.addTest(new ReviewMgrImplTest("testPermissionRoles"));
-        suite.addTest(new ReviewMgrImplTest("testAuthorizedPermissionRoles"));
-        suite.addTest(new ReviewMgrImplTest("testPermissionUsers"));
-        suite.addTest(new ReviewMgrImplTest("testAuthorizedPermissionUsers"));
-        suite.addTest(new ReviewMgrImplTest("testFindSsdSets"));
-        suite.addTest(new ReviewMgrImplTest("testFindDsdSets"));
->>>>>>> b95d48c8
+        suite.addTest( new ReviewMgrImplTest( "testFindSsdSets" ) );
+        suite.addTest( new ReviewMgrImplTest( "testFindDsdSets" ) );
+
         return suite;
     }
 
@@ -1444,15 +1425,27 @@
         }
     }
 
-<<<<<<< HEAD
-=======
+
     public void testFindSsdSets()
     {
-        searchSsdSets("SRCH-SSD T1", TestUtils.getSrchValue(RoleTestData.getName(RoleTestData.SSD_T1[0]), RoleTestData.getName(RoleTestData.SSD_T1[0]).length()-1), RoleTestData.SSD_T1);
-        searchSsdSets("SRCH-SSD T4", TestUtils.getSrchValue(RoleTestData.getName(RoleTestData.SSD_T4[0]), RoleTestData.getName(RoleTestData.SSD_T4[0]).length()-1), RoleTestData.SSD_T4);
-        searchSsdSets("SRCH-SSD T5", TestUtils.getSrchValue(RoleTestData.getName(RoleTestData.SSD_T5[0]), RoleTestData.getName(RoleTestData.SSD_T5[0]).length()-1), RoleTestData.SSD_T5);
-        searchSsdSets("SRCH-SSD T6", TestUtils.getSrchValue(RoleTestData.getName(RoleTestData.SSD_T6[0]), RoleTestData.getName(RoleTestData.SSD_T6[0]).length()-1), RoleTestData.SSD_T6);
-    }
+        searchSsdSets(
+            "SRCH-SSD T1",
+            TestUtils.getSrchValue( RoleTestData.getName( RoleTestData.SSD_T1[0] ),
+                RoleTestData.getName( RoleTestData.SSD_T1[0] ).length() - 1 ), RoleTestData.SSD_T1 );
+        searchSsdSets(
+            "SRCH-SSD T4",
+            TestUtils.getSrchValue( RoleTestData.getName( RoleTestData.SSD_T4[0] ),
+                RoleTestData.getName( RoleTestData.SSD_T4[0] ).length() - 1 ), RoleTestData.SSD_T4 );
+        searchSsdSets(
+            "SRCH-SSD T5",
+            TestUtils.getSrchValue( RoleTestData.getName( RoleTestData.SSD_T5[0] ),
+                RoleTestData.getName( RoleTestData.SSD_T5[0] ).length() - 1 ), RoleTestData.SSD_T5 );
+        searchSsdSets(
+            "SRCH-SSD T6",
+            TestUtils.getSrchValue( RoleTestData.getName( RoleTestData.SSD_T6[0] ),
+                RoleTestData.getName( RoleTestData.SSD_T6[0] ).length() - 1 ), RoleTestData.SSD_T6 );
+    }
+
 
     /**
      *
@@ -1460,31 +1453,47 @@
      * @param srchValue
      * @param sArray
      */
-    void searchSsdSets(String msg, String srchValue, String[][] sArray)
-    {
-        LogUtil.logIt(msg);
+    void searchSsdSets( String msg, String srchValue, String[][] sArray )
+    {
+        LogUtil.logIt( msg );
         try
         {
             ReviewMgr reviewMgr = getManagedReviewMgr();
             SDSet sdSet = new SDSet();
-            sdSet.setName(srchValue);
-            List<SDSet> sdSetList = reviewMgr.ssdSets(sdSet);
-            assertNotNull(sdSetList);
-        }
-        catch (SecurityException ex)
-        {
-            log.error(CLS_NM + ".searchRoles searchSsdSets [" + srchValue + "] caught SecurityException rc=" + ex.getErrorId() + ", msg=" + ex.getMessage(), ex);
-            fail(ex.getMessage());
-        }
-    }
+            sdSet.setName( srchValue );
+            List<SDSet> sdSetList = reviewMgr.ssdSets( sdSet );
+            assertNotNull( sdSetList );
+        }
+        catch ( SecurityException ex )
+        {
+            log.error(
+                CLS_NM + ".searchRoles searchSsdSets [" + srchValue + "] caught SecurityException rc="
+                    + ex.getErrorId() + ", msg=" + ex.getMessage(), ex );
+            fail( ex.getMessage() );
+        }
+    }
+
 
     public void testFindDsdSets()
     {
-        searchDsdSets("SRCH-DSD T1", TestUtils.getSrchValue(RoleTestData.getName(RoleTestData.DSD_T1[0]), RoleTestData.getName(RoleTestData.DSD_T1[0]).length()-1), RoleTestData.DSD_T1);
-        searchDsdSets("SRCH-DSD T4", TestUtils.getSrchValue(RoleTestData.getName(RoleTestData.DSD_T4[0]), RoleTestData.getName(RoleTestData.DSD_T4[0]).length()-1), RoleTestData.DSD_T4);
-        searchDsdSets("SRCH-DSD T5", TestUtils.getSrchValue(RoleTestData.getName(RoleTestData.DSD_T5[0]), RoleTestData.getName(RoleTestData.DSD_T5[0]).length()-1), RoleTestData.DSD_T5);
-        searchDsdSets("SRCH-DSD T6", TestUtils.getSrchValue(RoleTestData.getName(RoleTestData.DSD_T6[0]), RoleTestData.getName(RoleTestData.DSD_T6[0]).length()-1), RoleTestData.DSD_T6);
-    }
+        searchDsdSets(
+            "SRCH-DSD T1",
+            TestUtils.getSrchValue( RoleTestData.getName( RoleTestData.DSD_T1[0] ),
+                RoleTestData.getName( RoleTestData.DSD_T1[0] ).length() - 1 ), RoleTestData.DSD_T1 );
+        searchDsdSets(
+            "SRCH-DSD T4",
+            TestUtils.getSrchValue( RoleTestData.getName( RoleTestData.DSD_T4[0] ),
+                RoleTestData.getName( RoleTestData.DSD_T4[0] ).length() - 1 ), RoleTestData.DSD_T4 );
+        searchDsdSets(
+            "SRCH-DSD T5",
+            TestUtils.getSrchValue( RoleTestData.getName( RoleTestData.DSD_T5[0] ),
+                RoleTestData.getName( RoleTestData.DSD_T5[0] ).length() - 1 ), RoleTestData.DSD_T5 );
+        searchDsdSets(
+            "SRCH-DSD T6",
+            TestUtils.getSrchValue( RoleTestData.getName( RoleTestData.DSD_T6[0] ),
+                RoleTestData.getName( RoleTestData.DSD_T6[0] ).length() - 1 ), RoleTestData.DSD_T6 );
+    }
+
 
     /**
      *
@@ -1492,24 +1501,26 @@
      * @param srchValue
      * @param sArray
      */
-    void searchDsdSets(String msg, String srchValue, String[][] sArray)
-    {
-        LogUtil.logIt(msg);
+    void searchDsdSets( String msg, String srchValue, String[][] sArray )
+    {
+        LogUtil.logIt( msg );
         try
         {
             ReviewMgr reviewMgr = getManagedReviewMgr();
             SDSet sdSet = new SDSet();
-            sdSet.setName(srchValue);
-            List<SDSet> sdSetList = reviewMgr.ssdSets(sdSet);
-            assertNotNull(sdSetList);
-        }
-        catch (SecurityException ex)
-        {
-            log.error(CLS_NM + ".searchRoles searchDsdSets [" + srchValue + "] caught SecurityException rc=" + ex.getErrorId() + ", msg=" + ex.getMessage(), ex);
-            fail(ex.getMessage());
-        }
-    }
->>>>>>> b95d48c8
+            sdSet.setName( srchValue );
+            List<SDSet> sdSetList = reviewMgr.ssdSets( sdSet );
+            assertNotNull( sdSetList );
+        }
+        catch ( SecurityException ex )
+        {
+            log.error(
+                CLS_NM + ".searchRoles searchDsdSets [" + srchValue + "] caught SecurityException rc="
+                    + ex.getErrorId() + ", msg=" + ex.getMessage(), ex );
+            fail( ex.getMessage() );
+        }
+    }
+
 
     /**
      *
